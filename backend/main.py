--- conflicted
+++ resolved
@@ -23,12 +23,6 @@
 from api.langgraph_routes import router as langgraph_router
 
 app = FastAPI(
-<<<<<<< HEAD
-    title="Happy Partner - 儿童故事互动AI系统",
-    description="基于LangGraph的故事创作和角色扮演系统",
-    version="2.0.0",
-)
-=======
     title="Happy Partner - 儿童教育AI系统",
     description="一个多代理架构的儿童教育AI系统，专注于教育辅助和情感陪伴 - 支持LangGraph工作流",
     version="0.2.0",
@@ -39,7 +33,6 @@
 
 # 设置全局异常处理
 setup_exception_handlers(app)
->>>>>>> 9bdcd9ef
 
 # 添加CORS中间件
 app.add_middleware(
@@ -53,8 +46,6 @@
 # 包含路由
 app.include_router(langgraph_router, prefix="/api")
 
-<<<<<<< HEAD
-=======
 # 本地接口文档（Scalar），无需外网
 app.get("/api-docs", include_in_schema=False)(
     get_scalar_api_reference(
@@ -62,7 +53,6 @@
         title="Happy Partner API Docs"
     )
 )
->>>>>>> 9bdcd9ef
 
 @app.get("/")
 async def root():
@@ -88,11 +78,8 @@
 
 if __name__ == "__main__":
     import uvicorn
-<<<<<<< HEAD
 
     # 使用默认端口8001避免冲突
-=======
->>>>>>> 9bdcd9ef
     port = 8001
     host = "127.0.0.1"
     uvicorn.run(app, host=host, port=port)